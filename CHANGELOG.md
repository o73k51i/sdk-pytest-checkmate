--- conflicted
+++ resolved
@@ -12,14 +12,12 @@
 - Add asynchronous HTTP client
 - Improve HTML report
 
-<<<<<<< HEAD
+
 ## [0.4.0a0] - 2025-08-26
 
 ### Added
 - `soft_validator_json()` function for non-fatal JSON schema validation with detailed error reporting
 
-=======
->>>>>>> d3f88092
 ## [0.3.0a6] - 2025-08-25
 
 ### Added
